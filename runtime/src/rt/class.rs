--- conflicted
+++ resolved
@@ -185,25 +185,13 @@
                 }
             };
 
-<<<<<<< HEAD
-            let descriptor_id = method_area.get_or_new_type_descriptor_id(field_key.desc)?;
+            let descriptor_id = method_area.get_or_new_field_descriptor_id(field_key.desc)?;
             let descriptor = method_area.get_type_descriptor(&descriptor_id);
 
             if field.access_flags.is_static() {
                 let static_field = StaticField {
                     flags: field.access_flags,
                     value: RefCell::new(descriptor.get_default_value()),
-=======
-            let descriptor_id = method_area.get_or_new_field_descriptor_id(field_key.desc)?;
-            if field.access_flags.is_static() {
-                let static_field = StaticField {
-                    flags: field.access_flags,
-                    value: RefCell::new(
-                        method_area
-                            .get_field_descriptor(&descriptor_id)
-                            .get_default_value(),
-                    ),
->>>>>>> 05f83c96
                     descriptor: descriptor_id,
                 };
                 static_fields.insert(field_key, static_field);
