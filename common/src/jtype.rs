use crate::Value;
use crate::error::TypeDescriptorErr;
use core::fmt;
use std::fmt::{Display, Formatter};
use std::iter::Peekable;

#[derive(Debug, Clone, PartialEq, Eq)]
pub enum TypeArg {
    Any,                    // '*'
    Extends(Box<JavaType>), // '+'
    Super(Box<JavaType>),   // '-'
    Exact(Box<JavaType>),   // no prefix
}

#[derive(Debug, Clone, PartialEq, Eq)]
pub struct ClassSignatureSegment {
    pub name: String,
    pub args: Vec<TypeArg>,
}

#[derive(Debug, Clone, PartialEq, Eq)]
pub struct ClassSignature {
    pub first: ClassSignatureSegment,
    pub suffix: Vec<ClassSignatureSegment>,
}

#[derive(Debug, Clone, Copy, PartialEq, Eq)]
pub enum PrimitiveType {
    Byte,
    Char,
    Double,
    Float,
    Int,
    Long,
    Short,
    Boolean,
}

impl PrimitiveType {
    pub fn values() -> &'static [PrimitiveType] {
        static PRIMITIVE_TYPES: [PrimitiveType; 8] = [
            PrimitiveType::Byte,
            PrimitiveType::Char,
            PrimitiveType::Double,
            PrimitiveType::Float,
            PrimitiveType::Int,
            PrimitiveType::Long,
            PrimitiveType::Short,
            PrimitiveType::Boolean,
        ];
        &PRIMITIVE_TYPES
    }
}

impl Display for PrimitiveType {
    fn fmt(&self, f: &mut Formatter<'_>) -> fmt::Result {
        match self {
            PrimitiveType::Byte => write!(f, "byte"),
            PrimitiveType::Char => write!(f, "char"),
            PrimitiveType::Double => write!(f, "double"),
            PrimitiveType::Float => write!(f, "float"),
            PrimitiveType::Int => write!(f, "int"),
            PrimitiveType::Long => write!(f, "long"),
            PrimitiveType::Short => write!(f, "short"),
            PrimitiveType::Boolean => write!(f, "boolean"),
        }
    }
}

impl TryFrom<char> for PrimitiveType {
    type Error = (); // todo

    fn try_from(value: char) -> Result<Self, Self::Error> {
        match value {
            'B' => Ok(PrimitiveType::Byte),
            'C' => Ok(PrimitiveType::Char),
            'D' => Ok(PrimitiveType::Double),
            'F' => Ok(PrimitiveType::Float),
            'I' => Ok(PrimitiveType::Int),
            'J' => Ok(PrimitiveType::Long),
            'S' => Ok(PrimitiveType::Short),
            'Z' => Ok(PrimitiveType::Boolean),
            _ => Err(()),
        }
    }
}

/// Represents any actual Java type (cannot be void)
/// Used for field descriptors and method parameters
#[derive(Debug, Clone, PartialEq, Eq)]
pub enum JavaType {
    Primitive(PrimitiveType),
    Instance(String), // TODO: should be interned?
    GenericInstance(ClassSignature),
    TypeVar(String),
<<<<<<< HEAD
    Array(Box<DescriptorType>),
}

//TODO: should be in this module?
pub type HeapRef = usize;

//TODO: draft. refactor
//TODO: serializes right now only for runtime crate tests, but can't move it to dev deps
//TODO: the whole common crate should be rethought
#[derive(Debug, Clone, Copy, PartialEq)]
pub enum Value {
    Integer(i32),
    Long(i64),
    Float(f32),
    Double(f64),
    Ref(HeapRef),
    Null,
=======
    Array(Box<JavaType>),
>>>>>>> 05f83c96
}

/// Represents a method return type (can be void or any JavaType)
#[derive(Debug, Clone, PartialEq, Eq)]
pub enum ReturnType {
    Void,
    Type(JavaType),
}

impl PrimitiveType {
    pub fn get_default_value(&self) -> Value {
        match self {
            PrimitiveType::Byte
            | PrimitiveType::Char
            | PrimitiveType::Short
            | PrimitiveType::Int
            | PrimitiveType::Boolean => Value::Integer(0),
            PrimitiveType::Double => Value::Double(0.0),
            PrimitiveType::Float => Value::Float(0.0),
            PrimitiveType::Long => Value::Long(0),
        }
    }

    pub fn get_byte_size(&self) -> usize {
        match self {
            DescriptorPrimitiveType::Byte | DescriptorPrimitiveType::Boolean => 1,
            DescriptorPrimitiveType::Char | DescriptorPrimitiveType::Short => 2,
            DescriptorPrimitiveType::Float | DescriptorPrimitiveType::Int => 4,
            DescriptorPrimitiveType::Double | DescriptorPrimitiveType::Long => 8,
        }
    }

    pub fn is_compatible_with(&self, value: &Value) -> bool {
        matches!(
            (self, value),
            (PrimitiveType::Byte, Value::Integer(_))
                | (PrimitiveType::Char, Value::Integer(_))
                | (PrimitiveType::Short, Value::Integer(_))
                | (PrimitiveType::Int, Value::Integer(_))
                | (PrimitiveType::Boolean, Value::Integer(_))
                | (PrimitiveType::Long, Value::Long(_))
                | (PrimitiveType::Float, Value::Float(_))
                | (PrimitiveType::Double, Value::Double(_))
        )
    }
}

impl TryFrom<&str> for JavaType {
    type Error = TypeDescriptorErr;

    fn try_from(value: &str) -> Result<Self, Self::Error> {
        JavaType::try_recursive(&mut value.chars().peekable())
    }
}

impl JavaType {
    // TODO: work only for one-dimensional arrays for now
    pub fn get_primitive_array_element_type(&self) -> Option<PrimitiveType> {
        match self {
            JavaType::Array(elem) => match **elem {
                JavaType::Primitive(prim) => Some(prim),
                _ => None,
            },
            _ => None,
        }
    }

    // TODO: work only for one-dimensional arrays for now
    pub fn get_instance_array_element_type(&self) -> Option<&str> {
        match self {
            JavaType::Array(elem) => match **elem {
                JavaType::Instance(ref name) => Some(name.as_str()),
                _ => None,
            },
            _ => None,
        }
    }

    pub fn is_primitive_array(&self) -> bool {
        match self {
            JavaType::Array(elem) => matches!(**elem, JavaType::Primitive(_)),
            _ => false,
        }
    }

    pub fn get_byte_size(&self) -> usize {
        match self {
            DescriptorType::Primitive(prim) => prim.get_byte_size(),
            DescriptorType::Instance(_) | DescriptorType::Array(_) => {
                std::mem::size_of::<HeapRef>()
            }
            _ => panic!("get_byte_size called on non-primitive type: {:?}", self),
        }
    }

    pub fn get_default_value(&self) -> Value {
        match self {
            JavaType::Primitive(prim) => prim.get_default_value(),
            JavaType::Instance(_)
            | JavaType::GenericInstance(_)
            | JavaType::TypeVar(_)
            | JavaType::Array(_) => Value::Null,
        }
    }

    pub fn is_compatible_with(&self, value: &Value) -> bool {
        match (self, value) {
            (JavaType::Primitive(prim), val) => prim.is_compatible_with(val), // Delegate
            (JavaType::Instance(_), Value::Ref(_) | Value::Null) => true,     // TODO: check class
            (JavaType::Array(_), Value::Ref(_) | Value::Null) => true,        // TODO: check class
            (JavaType::GenericInstance(_), Value::Ref(_) | Value::Null) => true, // TODO: check class
            (JavaType::TypeVar(_), Value::Ref(_) | Value::Null) => true, // TODO: check class
            _ => false,
        }
    }

    /// Parse a JavaType from a character iterator
    /// This cannot parse 'V' (void) - will return an error
    pub fn try_recursive<I>(it: &mut Peekable<I>) -> Result<JavaType, TypeDescriptorErr>
    where
        I: Iterator<Item = char>,
    {
        let c = it.peek().ok_or(TypeDescriptorErr::UnexpectedEnd)?;

        // Void is not allowed in JavaType
        if *c == 'V' {
            return Err(TypeDescriptorErr::InvalidType('V'));
        }

        // Try to parse primitive
        if let Ok(prim) = PrimitiveType::try_from(*c) {
            it.next();
            return Ok(JavaType::Primitive(prim));
        }

        match c {
            '[' => {
                it.next();
                let elem = JavaType::try_recursive(it)?;
                Ok(JavaType::Array(Box::new(elem)))
            }
            'L' => {
                it.next();
                let mut name = String::new();
                let mut has_type_args = false;
                let mut has_dot = false;
                let mut depth = 0;

                loop {
                    let ch = it.next().ok_or(TypeDescriptorErr::UnexpectedEnd)?;
                    match ch {
                        '<' => {
                            has_type_args = true;
                            depth += 1;
                            name.push(ch);
                        }
                        '>' => {
                            depth -= 1;
                            name.push(ch);
                            if depth == 0 {
                                // After closing type args, only '.' or ';' are valid
                                match it.peek() {
                                    Some('.') | Some(';') => {}
                                    Some(&c) => return Err(TypeDescriptorErr::InvalidType(c)),
                                    None => return Err(TypeDescriptorErr::UnexpectedEnd),
                                }
                            }
                        }
                        '.' => {
                            has_dot = true;
                            name.push(ch);
                        }
                        ';' => {
                            if depth == 0 {
                                break;
                            }
                            name.push(ch);
                        }
                        _ => {
                            name.push(ch);
                        }
                    }
                }

                if has_type_args || has_dot {
                    let sig = Self::parse_class_signature(&name)?;
                    Ok(JavaType::GenericInstance(sig))
                } else {
                    Ok(JavaType::Instance(name))
                }
            }
            'T' => {
                it.next();
                let mut name = String::new();
                loop {
                    let ch = it.next().ok_or(TypeDescriptorErr::UnexpectedEnd)?;
                    if ch == ';' {
                        break;
                    }
                    name.push(ch);
                }
                Ok(JavaType::TypeVar(name))
            }
            _ => Err(TypeDescriptorErr::InvalidType(*c)),
        }
    }

    fn parse_class_signature(s: &str) -> Result<ClassSignature, TypeDescriptorErr> {
        let mut it = s.chars().peekable();
        let mut segments = Vec::new();

        loop {
            let mut seg_name = String::new();

            // Read until '<' or '.' or end
            while let Some(&ch) = it.peek() {
                if ch == '<' || ch == '.' {
                    break;
                }
                seg_name.push(ch);
                it.next();
            }

            let mut args = Vec::new();
            if it.peek() == Some(&'<') {
                it.next(); // consume '<'
                loop {
                    match it.peek() {
                        Some('>') => {
                            it.next(); // consume '>'
                            break;
                        }
                        Some('*') => {
                            it.next();
                            args.push(TypeArg::Any);
                        }
                        Some('+') => {
                            it.next();
                            let ty = JavaType::try_recursive(&mut it)?;
                            args.push(TypeArg::Extends(Box::new(ty)));
                        }
                        Some('-') => {
                            it.next();
                            let ty = JavaType::try_recursive(&mut it)?;
                            args.push(TypeArg::Super(Box::new(ty)));
                        }
                        Some(_) => {
                            let ty = JavaType::try_recursive(&mut it)?;
                            args.push(TypeArg::Exact(Box::new(ty)));
                        }
                        None => return Err(TypeDescriptorErr::UnexpectedEnd),
                    }
                }
            }

            segments.push(ClassSignatureSegment {
                name: seg_name,
                args,
            });

            if it.peek() == Some(&'.') {
                it.next(); // consume '.'
            } else {
                break;
            }
        }

        if segments.is_empty() {
            return Err(TypeDescriptorErr::UnexpectedEnd);
        }

        let first = segments.remove(0);
        Ok(ClassSignature {
            first,
            suffix: segments,
        })
    }
}

impl ReturnType {
    /// Parse a ReturnType from a character iterator
    /// This can parse both 'V' (void) and any JavaType
    pub fn try_recursive<I>(it: &mut Peekable<I>) -> Result<ReturnType, TypeDescriptorErr>
    where
        I: Iterator<Item = char>,
    {
        let c = it.peek().ok_or(TypeDescriptorErr::UnexpectedEnd)?;

        if *c == 'V' {
            it.next();
            return Ok(ReturnType::Void);
        }

        let java_type = JavaType::try_recursive(it)?;
        Ok(ReturnType::Type(java_type))
    }

    pub fn get_default_value(&self) -> Value {
        match self {
            ReturnType::Void => panic!("No default value for void"),
            ReturnType::Type(java_type) => java_type.get_default_value(),
        }
    }

    pub fn is_compatible_with(&self, value: &Value) -> bool {
        match self {
            ReturnType::Void => false,
            ReturnType::Type(java_type) => java_type.is_compatible_with(value),
        }
    }
}

impl Display for JavaType {
    fn fmt(&self, f: &mut Formatter<'_>) -> fmt::Result {
        match self {
            JavaType::Primitive(prim) => {
                let name = match prim {
                    PrimitiveType::Byte => "byte",
                    PrimitiveType::Char => "char",
                    PrimitiveType::Double => "double",
                    PrimitiveType::Float => "float",
                    PrimitiveType::Int => "int",
                    PrimitiveType::Long => "long",
                    PrimitiveType::Short => "short",
                    PrimitiveType::Boolean => "boolean",
                };
                write!(f, "{}", name)
            }

            JavaType::Instance(name) => write!(f, "{}", name.replace('/', ".")),

            JavaType::GenericInstance(sig) => {
                // first segment with args
                write!(f, "{}", sig.first.name.replace('/', "."))?;
                if !sig.first.args.is_empty() {
                    write!(f, "<")?;
                    for (i, a) in sig.first.args.iter().enumerate() {
                        if i > 0 {
                            write!(f, ", ")?;
                        }
                        write!(f, "{a}")?;
                    }
                    write!(f, ">")?;
                }
                // suffix segments with args
                for seg in &sig.suffix {
                    write!(f, ".{}", seg.name)?;
                    if !seg.args.is_empty() {
                        write!(f, "<")?;
                        for (i, a) in seg.args.iter().enumerate() {
                            if i > 0 {
                                write!(f, ", ")?;
                            }
                            write!(f, "{a}")?;
                        }
                        write!(f, ">")?;
                    }
                }
                Ok(())
            }

            JavaType::TypeVar(name) => write!(f, "{}", name),

            JavaType::Array(elem) => write!(f, "{}[]", elem),
        }
    }
}

impl Display for ReturnType {
    fn fmt(&self, f: &mut Formatter<'_>) -> fmt::Result {
        match self {
            ReturnType::Void => write!(f, "void"),
            ReturnType::Type(java_type) => write!(f, "{}", java_type),
        }
    }
}

impl fmt::Display for TypeArg {
    fn fmt(&self, f: &mut Formatter<'_>) -> fmt::Result {
        match self {
            TypeArg::Any => write!(f, "?"),
            TypeArg::Extends(t) => write!(f, "? extends {}", t),
            TypeArg::Super(t) => write!(f, "? super {}", t),
            TypeArg::Exact(t) => write!(f, "{t}"),
        }
    }
}

#[cfg(test)]
mod tests {
    use super::*;

    fn parse_one_descriptor(s: &str) -> Result<ReturnType, TypeDescriptorErr> {
        let mut it = s.chars().peekable();
        ReturnType::try_recursive(&mut it)
    }

    fn parse_one_java(s: &str) -> Result<JavaType, TypeDescriptorErr> {
        let mut it = s.chars().peekable();
        JavaType::try_recursive(&mut it)
    }

    fn parse_one_return(s: &str) -> Result<ReturnType, TypeDescriptorErr> {
        let mut it = s.chars().peekable();
        ReturnType::try_recursive(&mut it)
    }

    fn parse_and_rest(s: &str) -> (Result<ReturnType, TypeDescriptorErr>, String) {
        let mut it = s.chars().peekable();
        let res = ReturnType::try_recursive(&mut it);
        let rest: String = it.collect();
        (res, rest)
    }

    #[test]
    fn primitives_try_from_char() {
        let cases = vec![
            ('B', PrimitiveType::Byte),
            ('C', PrimitiveType::Char),
            ('D', PrimitiveType::Double),
            ('F', PrimitiveType::Float),
            ('I', PrimitiveType::Int),
            ('J', PrimitiveType::Long),
            ('S', PrimitiveType::Short),
            ('Z', PrimitiveType::Boolean),
        ];
        for (ch, ty) in cases {
            assert_eq!(PrimitiveType::try_from(ch), Ok(ty));
        }
        // invalid primitive
        assert!(PrimitiveType::try_from('Q').is_err());
        // 'V' (Void) is handled by the `Type` enum directly, it's not a `PrimitiveType`
        assert!(PrimitiveType::try_from('V').is_err());
    }

    #[test]
    fn parse_void_descriptor() {
        assert_eq!(parse_one_descriptor("V").unwrap(), ReturnType::Void);
    }

    #[test]
    fn parse_void_return() {
        assert_eq!(parse_one_return("V").unwrap(), ReturnType::Void);
    }

    #[test]
    fn parse_void_java_type_should_fail() {
        assert!(parse_one_java("V").is_err());
    }

    #[test]
    fn parse_instance_object() {
        assert_eq!(
            parse_one_descriptor("Ljava/lang/String;").unwrap(),
            ReturnType::Type(JavaType::Instance("java/lang/String".to_string()))
        );
        assert_eq!(
            parse_one_java("Ljava/lang/String;").unwrap(),
            JavaType::Instance("java/lang/String".to_string())
        );
    }

    #[test]
    fn parse_array_of_primitive() {
        assert_eq!(
            parse_one_descriptor("[I").unwrap(),
            ReturnType::Type(JavaType::Array(Box::new(JavaType::Primitive(
                PrimitiveType::Int
            ))))
        );
        assert_eq!(
            parse_one_java("[I").unwrap(),
            JavaType::Array(Box::new(JavaType::Primitive(PrimitiveType::Int)))
        );
    }

    #[test]
    fn parse_array_of_object() {
        assert_eq!(
            parse_one_descriptor("[Ljava/util/List;").unwrap(),
            ReturnType::Type(JavaType::Array(Box::new(JavaType::Instance(
                "java/util/List".to_string()
            ))))
        );
        assert_eq!(
            parse_one_java("[Ljava/util/List;").unwrap(),
            JavaType::Array(Box::new(JavaType::Instance("java/util/List".to_string())))
        );
    }

    #[test]
    fn parse_multi_dimensional_array() {
        assert_eq!(
            parse_one_descriptor("[[I").unwrap(),
            ReturnType::Type(JavaType::Array(Box::new(JavaType::Array(Box::new(
                JavaType::Primitive(PrimitiveType::Int)
            )))))
        );
        assert_eq!(
            parse_one_java("[[I").unwrap(),
            JavaType::Array(Box::new(JavaType::Array(Box::new(JavaType::Primitive(
                PrimitiveType::Int
            )))))
        );
        assert_eq!(
            parse_one_descriptor("[[Ljava/lang/String;").unwrap(),
            ReturnType::Type(JavaType::Array(Box::new(JavaType::Array(Box::new(
                JavaType::Instance("java/lang/String".to_string())
            )))))
        );
        assert_eq!(
            parse_one_java("[[Ljava/lang/String;").unwrap(),
            JavaType::Array(Box::new(JavaType::Array(Box::new(JavaType::Instance(
                "java/lang/String".to_string()
            )))))
        );
    }

    #[test]
    fn error_unexpected_end_after_l() {
        // Missing ';' terminator
        let err = parse_one_descriptor("Ljava/lang/String").unwrap_err();
        assert!(matches!(err, TypeDescriptorErr::UnexpectedEnd));
    }

    #[test]
    fn error_unexpected_end_after_array_prefix() {
        let err = parse_one_descriptor("[").unwrap_err();
        assert!(matches!(err, TypeDescriptorErr::UnexpectedEnd));
    }

    #[test]
    fn error_invalid_type_tag() {
        let err = parse_one_descriptor("Q").unwrap_err();
        assert!(matches!(err, TypeDescriptorErr::InvalidType('Q')));
    }

    #[test]
    fn consumes_exactly_one_type() {
        let (res, rest) = parse_and_rest("I[Ljava/lang/String;");
        assert_eq!(
            res.unwrap(),
            ReturnType::Type(JavaType::Primitive(PrimitiveType::Int))
        );
        assert_eq!(rest, "[Ljava/lang/String;".to_string()); // untouched remainder
    }

    // --- Generic Signature tests ---

    #[test]
    fn generic_first_segment_only() {
        let s = "Ljava/util/List<+Ljava/lang/CharSequence;>;";
        let t = parse_one_java(s).unwrap();
        assert_eq!(
            t,
            JavaType::GenericInstance(ClassSignature {
                first: ClassSignatureSegment {
                    name: "java/util/List".into(),
                    args: vec![TypeArg::Extends(Box::new(JavaType::Instance(
                        "java/lang/CharSequence".into()
                    )))],
                },
                suffix: vec![],
            })
        );
    }

    #[test]
    fn generic_with_suffix_and_args() {
        let s = "Ljava/util/Map<Ljava/lang/String;Ljava/lang/Integer;>.Entry<Ljava/lang/String;>;";
        let t = parse_one_java(s).unwrap();
        assert_eq!(
            t,
            JavaType::GenericInstance(ClassSignature {
                first: ClassSignatureSegment {
                    name: "java/util/Map".into(),
                    args: vec![
                        TypeArg::Exact(Box::new(JavaType::Instance("java/lang/String".into()))),
                        TypeArg::Exact(Box::new(JavaType::Instance("java/lang/Integer".into()))),
                    ],
                },
                suffix: vec![ClassSignatureSegment {
                    name: "Entry".into(),
                    args: vec![TypeArg::Exact(Box::new(JavaType::Instance(
                        "java/lang/String".into()
                    )))],
                }],
            })
        );
    }

    #[test]
    fn suffix_without_args() {
        let s = "Lpkg/Outer.Inner;";
        let t = parse_one_java(s).unwrap();
        assert_eq!(
            t,
            JavaType::GenericInstance(ClassSignature {
                first: ClassSignatureSegment {
                    name: "pkg/Outer".into(),
                    args: vec![]
                },
                suffix: vec![ClassSignatureSegment {
                    name: "Inner".into(),
                    args: vec![]
                }],
            })
        );
    }

    #[test]
    fn error_unexpected_end_in_type_args() {
        // Missing '>'
        let err = parse_one_java("Ljava/util/List<").unwrap_err();
        assert!(matches!(err, TypeDescriptorErr::UnexpectedEnd));
    }

    #[test]
    fn error_invalid_after_type_args() {
        // After '<...>' must be '.' or ';'
        let err = parse_one_java("Ljava/util/List<Ljava/lang/String;>X").unwrap_err();
        assert!(matches!(err, TypeDescriptorErr::InvalidType('X')));
    }
}<|MERGE_RESOLUTION|>--- conflicted
+++ resolved
@@ -93,27 +93,7 @@
     Instance(String), // TODO: should be interned?
     GenericInstance(ClassSignature),
     TypeVar(String),
-<<<<<<< HEAD
-    Array(Box<DescriptorType>),
-}
-
-//TODO: should be in this module?
-pub type HeapRef = usize;
-
-//TODO: draft. refactor
-//TODO: serializes right now only for runtime crate tests, but can't move it to dev deps
-//TODO: the whole common crate should be rethought
-#[derive(Debug, Clone, Copy, PartialEq)]
-pub enum Value {
-    Integer(i32),
-    Long(i64),
-    Float(f32),
-    Double(f64),
-    Ref(HeapRef),
-    Null,
-=======
     Array(Box<JavaType>),
->>>>>>> 05f83c96
 }
 
 /// Represents a method return type (can be void or any JavaType)
